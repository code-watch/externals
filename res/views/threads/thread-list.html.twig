--- conflicted
+++ resolved
@@ -13,12 +13,8 @@
             {{ thread.subject }}
         </a>
         <div class="thread-info">
-<<<<<<< HEAD
             {# Date #}
-            <span>
-=======
             <span title="thread creation date">
->>>>>>> ea3cd5eb
                 <i class="fa fa-clock-o"></i>
                 {{ thread.date|time_diff }}
             </span>
@@ -31,19 +27,13 @@
             {% endif %}
             {# Number of responses #}
             {% if thread.emailCount > 1 %}
-<<<<<<< HEAD
-                <span class="{% if thread.emailCount > 2 %}many-responses{% endif %}">
+                <span title="number of responses in this thread" class="{% if thread.emailCount > 2 %}many-responses{% endif %}">
                     {% if thread.emailCount > 2 %}
                         <i class="fa fa-comments-o"></i>
                     {% else %}
                         <i class="fa fa-comment-o"></i>
                     {% endif %}
                     {{ thread.emailCount - 1 }}
-=======
-                <span title="number of responses in this thread">
-                    <i class="fa fa-comment-o"></i>
-                    {{ thread.emailCount - 1 }} response{% if thread.emailCount > 2 %}s{% endif %}
->>>>>>> ea3cd5eb
                 </span>
             {% endif %}
         </div>
